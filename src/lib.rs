--- conflicted
+++ resolved
@@ -232,11 +232,7 @@
 
 /// Extract the base cmd from a path
 pub fn cmd<'a>(default: &'a String, path: &'a String) -> &'a str {
-    std::path::Path::new(path)
-        .file_name()
-        .map(|s| s.to_str())
-        .flatten()
-        .unwrap_or(default.as_str())
+    std::path::Path::new(path).file_name().map(|s| s.to_str()).flatten().unwrap_or(default.as_str())
 }
 
 /// Create a `FromArgs` type from the current process's `env::args`.
@@ -245,15 +241,7 @@
 /// was unsuccessful or if information like `--help` was requested.
 pub fn from_env<T: TopLevelCommand>() -> T {
     let strings: Vec<String> = std::env::args().collect();
-<<<<<<< HEAD
     let cmd = cmd(&strings[0], &strings[0]);
-=======
-    let cmd = std::path::Path::new(&strings[0])
-        .file_name()
-        .map(|s| s.to_str())
-        .flatten()
-        .unwrap_or(strings[0].as_str());
->>>>>>> 2fee3e55
     let strs: Vec<&str> = strings.iter().map(|s| s.as_str()).collect();
     T::from_args(&[cmd], &strs[1..]).unwrap_or_else(|early_exit| {
         println!("{}", early_exit.output);
@@ -273,15 +261,7 @@
 /// was unsuccessful or if information like `--help` was requested.
 pub fn cargo_from_env<T: TopLevelCommand>() -> T {
     let strings: Vec<String> = std::env::args().collect();
-<<<<<<< HEAD
-    let cmd = cmd(&strings[0], &strings[1]);
-=======
-    let cmd = std::path::Path::new(&strings[1])
-        .file_name()
-        .map(|s| s.to_str())
-        .flatten()
-        .unwrap_or(strings[0].as_str());
->>>>>>> 2fee3e55
+    let cmd = cmd(&strings[1], &strings[1]);
     let strs: Vec<&str> = strings.iter().map(|s| s.as_str()).collect();
     T::from_args(&[cmd], &strs[2..]).unwrap_or_else(|early_exit| {
         println!("{}", early_exit.output);
